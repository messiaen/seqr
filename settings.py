import csv
import gzip
import pymongo
import os
from collections import defaultdict
from pymongo import MongoClient


ADMINS = (
    ('Brett Thomas', 'brettpthomas@gmail.com'),
    ('Ben Weisburd', 'weisburd@broadinstitute.org'),
    ('Harindra Arachchi', 'harindra@broadinstitute.org'),
)

MANAGERS = ADMINS

TIME_ZONE = 'America/New_York'

LANGUAGE_CODE = 'en-us'

SITE_ID = 1

USE_I18N = True

USE_L10N = True

USE_TZ = True

STATICFILES_FINDERS = (
    'django.contrib.staticfiles.finders.FileSystemFinder',
    'django.contrib.staticfiles.finders.AppDirectoriesFinder',
    'compressor.finders.CompressorFinder',
)


TEMPLATE_LOADERS = (
    'django.template.loaders.filesystem.Loader',
    'django.template.loaders.app_directories.Loader',
)

MIDDLEWARE_CLASSES = (
    'django.middleware.common.CommonMiddleware',
    'django.contrib.sessions.middleware.SessionMiddleware',
    'django.middleware.csrf.CsrfViewMiddleware',
    'django.contrib.auth.middleware.AuthenticationMiddleware',
    'django.contrib.messages.middleware.MessageMiddleware',
    'django.middleware.clickjacking.XFrameOptionsMiddleware',
)

ROOT_URLCONF = 'xbrowse_server.urls'

WSGI_APPLICATION = 'wsgi.application'

TEMPLATE_DIRS = (
    os.path.dirname(os.path.realpath(__file__)) + '/xbrowse_server/templates/',
)

CRISPY_TEMPLATE_PACK = 'bootstrap3'

INSTALLED_APPS = (
    'django.contrib.auth',
    'django.contrib.contenttypes',
    'django.contrib.sessions',
    'django.contrib.sites',
    'django.contrib.messages',
    'django.contrib.staticfiles',

    'django.contrib.admin',
    'django.contrib.admindocs',

    'django_extensions',
    'compressor',
    'crispy_forms',

    'datasets',

    'xbrowse_server.base.apps.XBrowseBaseConfig',
    'xbrowse_server.api', 
    'xbrowse_server.staff',
    'xbrowse_server.gene_lists',
    'xbrowse_server.search_cache',
    'xbrowse_server.phenotips',
    )

LOGGING = {
    'version': 1,
    'disable_existing_loggers': False,
    'filters': {
        'require_debug_false': {
            '()': 'django.utils.log.RequireDebugFalse'
        }
    },
    'handlers': {
        'mail_admins': {
            'level': 'ERROR',
            'filters': ['require_debug_false'],
            'class': 'django.utils.log.AdminEmailHandler'
        }
    },
    'loggers': {
        'django.request': {
            'handlers': ['mail_admins'],
            'level': 'ERROR',
            'propagate': True,
        },
        'xbrowse_server': {
            'handlers': ['mail_admins'],
            'level': 'ERROR',
            'propagate': True,
        },
    }
}

TEMPLATE_CONTEXT_PROCESSORS = (
    "django.contrib.auth.context_processors.auth",
    "django.core.context_processors.debug",
    "django.core.context_processors.i18n",
    "django.core.context_processors.media",
    "django.core.context_processors.static",
    "django.core.context_processors.tz",
    "django.contrib.messages.context_processors.messages", 
    "xbrowse_server.base.context_processors.custom_processor",
)

TEST_RUNNER = 'django.test.runner.DiscoverRunner'

SESSION_COOKIE_NAME = "xsessionid"

AUTH_PROFILE_MODULE = 'base.UserProfile'

LOGGING_DB = pymongo.Connection().logging

UTILS_DB = pymongo.Connection().xbrowse_server_utils

FROM_EMAIL = "\"xBrowse\" <xbrowse@broadinstitute.org>"

XBROWSE_VERSION = 0.1

DOCS_DIR = os.path.dirname(os.path.realpath(__file__)) + '/xbrowse_server/user_docs/'

SHELL_PLUS_POST_IMPORTS = (
    ('xbrowse_server.shell_helpers', 'getproj'),
    ('xbrowse_server', 'mall'),
)

FAMILY_LOAD_BATCH_SIZE = 25000

ANNOTATION_BATCH_SIZE = 25000

# defaults for optional local settings
CONSTRUCTION_TEMPLATE = None
CLINVAR_TSV = None

from local_settings import *
#
# These are all settings that require the stuff in local_settings.py
#

ANNOTATOR_REFERENCE_POPULATIONS = ANNOTATOR_SETTINGS.reference_populations
ANNOTATOR_REFERENCE_POPULATION_SLUGS = [pop['slug'] for pop in ANNOTATOR_SETTINGS.reference_populations]

TEMPLATE_DEBUG = DEBUG

MEDIA_URL = URL_PREFIX + 'media/'

STATIC_URL = URL_PREFIX + 'static/'

LOGIN_URL = BASE_URL + 'login'

LOGOUT_URL = BASE_URL + 'logout'

CSRF_COOKIE_PATH = URL_PREFIX.rstrip('/')
SESSION_COOKIE_PATH = URL_PREFIX.rstrip('/')

# If supported by the browser, using the HttpOnly flag
# when generating a cookie helps mitigate the risk of client side script accessing the protected cookie. If a browser that supports HttpOnly
# detects a cookie containing the HttpOnly flag, and client side script code attempts to read the cookie, the browser returns an empty
# string as the result. This causes the attack to fail by preventing the malicious (usually XSS) code from sending the data to an attacker's website.
SESSION_COOKIE_HTTPONLY = True
CSRF_COOKIE_HTTPONLY = True
# SESSION_EXPIRE_AT_BROWSER_CLOSE=True

CLINVAR_VARIANTS = {} # maps (xpos, ref, alt) to a 2-tuple containing (measureset_id, clinical_significance)
if CLINVAR_TSV and os.path.isfile(CLINVAR_TSV):
    from xbrowse.core.genomeloc import get_xpos
    header = None
    pathogenicity_values_counter = defaultdict(int)
    #print("Reading Clinvar data into memory: " + CLINVAR_TSV)
    for line in open(CLINVAR_TSV):
        line = line.strip()
        if line.startswith("#"):
            continue
        fields = line.split("\t")
        if header is None:
            header = fields
        else:
            line_dict = dict(zip(header, fields))
            chrom = line_dict["chrom"]
            pos = int(line_dict["pos"])
            ref = line_dict["ref"]
            alt = line_dict["alt"]
            if "M" in chrom:
                continue   # because get_xpos doesn't support chrMT.
            clinical_significance = line_dict["clinical_significance"].lower()
            if clinical_significance in ["not provided", "other", "association"]:
                continue
            else:
                for c in clinical_significance.split(";"):
                    pathogenicity_values_counter[c] += 1
            xpos = get_xpos(chrom, pos)
            CLINVAR_VARIANTS[(xpos, ref, alt)] = (line_dict["measureset_id"], clinical_significance)
    #for k in sorted(pathogenicity_values_counter.keys(), key=lambda k: -pathogenicity_values_counter[k]):
    #    print("     %5d  %s"  % (pathogenicity_values_counter[k], k))

# set the secret key
if os.access("/etc/xbrowse_django_secret_key", os.R_OK):
    with open("/etc/xbrowse_django_secret_key") as f:
        SECRET_KEY = f.read().strip()

    SESSION_COOKIE_SECURE = True
    CSRF_COOKIE_SECURE = True

else:
    print("Warning: could not access /etc/xbrowse_django_secret_key. Falling back on insecure hard-coded SECRET_KEY")
    SECRET_KEY = "~~~ this key string is FOR DEVELOPMENT USE ONLY ~~~"


<<<<<<< HEAD
# application constants
#PHENOPTIPS_EXPORT_FILE_LOC='/Users/harindra/Documents/dev/scratch'
#for testing
#PHENOPTIPS_HOST_NAME='http://localhost:8080'
#for production
PHENOPTIPS_HOST_NAME='http://xbrowse'
=======

'''
   Application constants. The password/unames here need to be extracted to a non-checkin file
'''

PHENOPTIPS_HOST_NAME='http://localhost:9010'
PHENOPTIPS_ALERT_CONTACT='harindra@broadinstitute.org'
_client = MongoClient('localhost', 27017)
_db = _client['phenotips_edit_audit']
PHENOTIPS_EDIT_AUDIT = _db['phenotips_audit_record']
PHENOTIPS_SUPPORTED_PROJECTS = (
                       '1kg',
                       'MYOSEQ_v16',
                       )
PHENOTIPS_ADMIN_UNAME='Admin'
PHENOTIPS_ADMIN_PWD='admin'



>>>>>>> 62d87f42
<|MERGE_RESOLUTION|>--- conflicted
+++ resolved
@@ -225,14 +225,7 @@
     SECRET_KEY = "~~~ this key string is FOR DEVELOPMENT USE ONLY ~~~"
 
 
-<<<<<<< HEAD
-# application constants
-#PHENOPTIPS_EXPORT_FILE_LOC='/Users/harindra/Documents/dev/scratch'
-#for testing
-#PHENOPTIPS_HOST_NAME='http://localhost:8080'
-#for production
-PHENOPTIPS_HOST_NAME='http://xbrowse'
-=======
+
 
 '''
    Application constants. The password/unames here need to be extracted to a non-checkin file
@@ -251,5 +244,3 @@
 PHENOTIPS_ADMIN_PWD='admin'
 
 
-
->>>>>>> 62d87f42
