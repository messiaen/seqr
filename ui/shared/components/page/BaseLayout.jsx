/**
 * Top-level page layout that consists of the standard seqr header and footer, with arbitrary
 * content in-between.
 */

import React from 'react'
import PropTypes from 'prop-types'
import styled from 'styled-components'
import { Grid } from 'semantic-ui-react'
import { Route } from 'react-router-dom'

import Header from './Header'
import PageHeader from './PageHeader'
import Footer from './Footer'

const LayoutContainer = styled.div`
  height: calc(100% - 46px);
`

const ContentGrid = styled(Grid)`
  min-height: calc(100% - 46px);
`

const BaseLayout = ({ children }) =>
<<<<<<< HEAD
  <div style={{ height: '100%' }}>
    <div style={{ minHeight: 'calc(100% - 20px)', paddingBottom: '40px' }}>
      <Header />
      <Grid>
        <Route path="/project/:projectGuid/:breadcrumb/:breadcrumbId*" component={PageHeader} />
        <PageHeader />
        <Grid.Row>
          <Grid.Column width={1} />
          <Grid.Column width={14}>
            {children}
          </Grid.Column>
          <Grid.Column width={1} />
        </Grid.Row>
      </Grid>
    </div>
=======
  <LayoutContainer>
    <Header />
    <ContentGrid>
      <PageHeader />
      <Grid.Row>
        <Grid.Column width={1} />
        <Grid.Column width={14}>
          {children}
        </Grid.Column>
        <Grid.Column width={1} />
      </Grid.Row>
    </ContentGrid>
>>>>>>> 3b41bf2c
    <Footer />
  </LayoutContainer>

export { BaseLayout as BaseLayoutComponent }

BaseLayout.propTypes = {
  children: PropTypes.node,
}

export default BaseLayout<|MERGE_RESOLUTION|>--- conflicted
+++ resolved
@@ -22,27 +22,10 @@
 `
 
 const BaseLayout = ({ children }) =>
-<<<<<<< HEAD
-  <div style={{ height: '100%' }}>
-    <div style={{ minHeight: 'calc(100% - 20px)', paddingBottom: '40px' }}>
-      <Header />
-      <Grid>
-        <Route path="/project/:projectGuid/:breadcrumb/:breadcrumbId*" component={PageHeader} />
-        <PageHeader />
-        <Grid.Row>
-          <Grid.Column width={1} />
-          <Grid.Column width={14}>
-            {children}
-          </Grid.Column>
-          <Grid.Column width={1} />
-        </Grid.Row>
-      </Grid>
-    </div>
-=======
   <LayoutContainer>
     <Header />
     <ContentGrid>
-      <PageHeader />
+      <Route path="/project/:projectGuid/:breadcrumb/:breadcrumbId*" component={PageHeader} />
       <Grid.Row>
         <Grid.Column width={1} />
         <Grid.Column width={14}>
@@ -51,7 +34,6 @@
         <Grid.Column width={1} />
       </Grid.Row>
     </ContentGrid>
->>>>>>> 3b41bf2c
     <Footer />
   </LayoutContainer>
 
