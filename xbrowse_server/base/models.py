--- conflicted
+++ resolved
@@ -726,14 +726,10 @@
     vcf_files = models.ManyToManyField(VCFFile, blank=True)
     bam_file_path = models.CharField(max_length=1000, default="", blank=True)
 
-<<<<<<< HEAD
-    phenotips_id = models.SlugField(max_length=165, default="", blank=True)  # PhenoTips 'external id'
-=======
     phenotips_id = models.SlugField(max_length=165, default="", blank=True, db_index=True)  # PhenoTips 'external id'
     phenotips_features = models.TextField(default="", null=True, blank=True)
     #phenotips_last_modified_by = models.ForeignKey(User, null=True, blank=True)
     #phenotips_last_modified_date = models.TextField(default="", null=True, blank=True)
->>>>>>> 8913baca
 
     vcf_id = models.CharField(max_length=40, default="", blank=True)  # ID in VCF files, if different
 
