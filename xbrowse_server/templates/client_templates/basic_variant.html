{% load static from staticfiles %}

<script type="text/template" id="tpl-basic-variant">
    <div class="basicvariant">
        <div class="highlight-msg" style="font-size:12pt">
            <% console.log(variant); %>
<<<<<<< HEAD
            <% if(variant.extras && variant.extras.clinvar_clinsig) { %>
                <div style="display: inline-block;">
                    <a target="_blank" href="http://www.ncbi.nlm.nih.gov/clinvar/?term=<%= variant.extras.clinvar_variation_id %>[alleleid]">
                        ClinVar: <span style="font-weight:500">
                            <% _.each(variant.extras.clinvar_clinsig.split(";"),
                                function(clinsig) {
                                    var color = utils.getClinvarClinsigColor(clinsig); %>
                                    <i style="color:<%= color %>"><%= clinsig %></i>
                                <% });
=======
            <% if(variant.extras && variant.extras.clinvar_variant_id) { %>
                <div>
                    This variant is <a target="_blank" href="http://www.ncbi.nlm.nih.gov/clinvar/?term=<%= variant.extras.clinvar_allele_id %>[alleleid]">in ClinVar</a> as
                    <i style="font-weight:500">
                        <% _.each(variant.extras.clinvar_clinsig.split(";"),
                            function(clinsig) {
                                var color = utils.getClinvarClinsigColor(clinsig);
>>>>>>> 21328fe7
                            %>
                        </span>
                    </a>
                </div>
            <% } %>
            <% if(variant.extras && variant.extras.hgmd_class) {
                if(variant.extras.clinvar_clinsig) {
                    print(', ');
                }
                var hgmd_color = utils.getHGMDClassColor(variant.extras.hgmd_class);
                var hgmd_label = utils.getHGMDClassName(variant.extras.hgmd_class); %>
                <div style="display: inline-block;">
                    <a target="_blank" href="https://portal.biobase-international.com/hgmd/pro/mut.php?acc=<%= variant.extras.hgmd_accession %>">
                        HGMD: <span style="font-weight:500">
                            <i style="color:<%= hgmd_color %>"><%= hgmd_label %></i>
                        </span>
                    </a>
                </div>
            <% } %>
            <% if (variant.extras && variant.extras.family_tags && variant.extras.family_tags.length > 0) { %>
                <div class="tags">
                    <div class="greytext" style="vertical-align:top; margin-right:50px"><b>Tags: </b></div><span style="display:inline-block">
                    <% _.each(variant.extras.family_tags, function(tag) { %>
                        <% if(show_tag_details) { %>
                            <span class="label" style="background-color:<%= tag.color %>; margin-left:10px;"><%= tag.tag %></span>
                            <i>
                                tagged by
                                <% if(tag.user) { %>
                                    <%= tag.user.display_name %>
                                <% } else { %>
                                    unknown user
                                <% } %>
                                <% if(tag.date_saved) { %> (<%= tag.date_saved %>) <% } %>
                            </i>
                            <% if(tag.search_url) { %>
                                <a style="margin-left:10px" href="<%= tag.search_url %>">
                                    <i class="fa fa-search" aria-hidden="true"></i>
                                </a>
                                <a href="<%= tag.search_url %>">re-run variant search</a>
			            <% } %>
			            <br />
                        <% } else { %>
                            <span class="label" style="background-color:<%= tag.color %>;"><%= tag.tag %></span>
                        <% } %>
		            <% }); %>
		            </span>
                </div>
            <% } %>
            <% if (allow_functional && variant.extras.family_functional_data.length > 0) { %>
                <div class="tags functional-data">
                    <div class="greytext" style="vertical-align:top; margin-right:50px"><b>Fxnl: </b></div><span style="display:inline-block">
                    <% _.each(variant.extras.family_functional_data, function(tag) { %>
                        <% if(show_tag_details) { %>
                            <span class="label" style="background-color:<%= tag.tag_config.color %>; margin-left:10px;"><%= tag.tag %></span>
                            <% if(tag.metadata) { %>
                                <b>&nbsp<%= tag.tag_config.metadata_title %>: <%= tag.metadata %>&nbsp</b>
                            <% } %>
                            <i>
                                tagged by
                                <% if(tag.user) { %>
                                    <%= tag.user.display_name %>
                                <% } else { %>
                                    unknown user
                                <% } %>
                                <% if(tag.date_saved) { %> (<%= tag.date_saved %>) <% } %>
                            </i>
                            <% if(tag.search_url) { %>
                                <a style="margin-left:10px" href="<%= tag.search_url %>">
                                    <i class="fa fa-search" aria-hidden="true"></i>
                                </a>
                                <a href="<%= tag.search_url %>">re-run variant search</a>
			            <% } %>
			            <br />
                        <% } else { %>
                            <span class="label" style="background-color:<%= tag.tag_config.color %>;"><%= tag.tag %></span>
                        <% } %>
		            <% }); %>
		            </span>
                </div>
            <% } %>
            <%  if (variant.extras && variant.extras.family_notes && variant.extras.family_notes.length > 0) { %>
                <div class="notes">
                    <div class="greytext"><b>Notes: </b></div>
                    <span style="display:inline-block">
                        <% for(var i = variant.extras.family_notes.length - 1; i >= 0; i--) {
                            var family_note = variant.extras.family_notes[i];
                            %>
                            <%= family_note.note %>
                            <i>by
                                <% if(family_note.user) { %>
                                    <%= family_note.user.display_name %>
                                <% } else { %>
                                    unknown user
                                <% } %>
                                <% if(family_note.submit_to_clinvar) { %>
                                    <span style="color:red"> for clinvar </span>
                                <% } %>
                                <% if(family_note.date_saved) { %>
                                    (<%= family_note.date_saved %>)
                                <% } %>
                            </i>
                            <a class="edit-variant-note" data-target="<%= family_note.note_id %>"><i class="fa fa-pencil" aria-hidden="true"></i></a>
                            <a class="delete-variant-note" data-target="<%= family_note.note_id %>"><i class="fa fa-trash-o"  aria-hidden="true"></i></a>
                            <br />
                        <% } %>
                    </span>
                </div>

            <% } %>
        </div>

        <% if (leftview) { %>
            <div class="leftview"></div>
        <% } %>

        <div class="cell icons" style="display:none;">
            <% if (variant.extras.disease_genes && variant.extras.disease_genes.length > 0 ) { %>
                <i class="fa fa-warning icon-popover"
                    title="Gene List"
                    data-content="<% _.each(variant.extras.disease_genes, function (a) { %><%= a %><% }); %>"></i>
            <% } %>
            <% if (variant.extras.in_disease_gene_db) { %>
                <i class="fa fa-plus icon-popover"
                    title="Present in Disease Database"
                    data-content="This variant is in a gene that has been linked to a disease phenotype.
                    Click the gene for more info. "></i>
            <% } %>
            <% if (variant.extras.family_notes && variant.extras.family_notes.length > 0 ) { %>
                <i class="fa fa-bookmark search-flag-icon"
                   data-xpos="<%= variant.xpos %>"
                   data-ref="<%= variant.ref %>"
                   data-alt="<%= variant.alt %>"></i>
            <% } %>
        </div>

        <% if (show_gene) {  %>
            <div class="cell genes">
                <% _.each(variant.extras.genes, function(gene, gene_id) { %>
                    <div class="gene-cell">
                        <a class="gene-link" data-gene_id="<%= gene_id %>"><%= gene.symbol || variant.extras.gene_names[gene_id] %></a><br/>
                        <sub>
                            <a href="http://www.gtexportal.org/home/gene/<%= gene.symbol %>" target="_blank">GTEx</a><br />
                            <a href="http://gnomad-beta.broadinstitute.org/gene/<%= gene.symbol %>" target="_blank">gnomAD</a><br />
                            <% if(show_gene_search_link && project_id) { %>
                                <a href="/project/<%= project_id %>/gene/<%= gene_id %>" target="_blank">Gene Search</a><br/>
                            <% } %>
                        </sub>
                        <div class="highlights">
                            <% if (gene.missense_constraint && gene.missense_constraint_rank[0] < 1000) { %>
                                <span class="label label-default" style='display:inline'>MISSENSE CONSTR
                                    <i class="icon-question-sign icon-popover"
                                       title="Missense Constraint"
                                       data-placement="right"
                                       data-content="This gene ranks <%= gene.missense_constraint_rank[0] %> most constrained out of <%= gene.missense_constraint_rank[1] %> genes under study in terms of missense constraint (z-score: <%= gene.missense_constraint.toPrecision(4) %>). Missense contraint is a measure of the degree to which the number of missense variants found in this gene in ExAC v0.3 is higher or lower than expected according to the statistical model described in [K. Samocha 2014]. In general this metric is most useful for genes that act via a dominant mechanism, and where a large proportion of the protein is heavily functionally constrained.">
                                    </i>
                                </span>
                                <br />
                            <% } %>
                            <% if (gene.lof_constraint && gene.lof_constraint_rank[0] < 1000) { %>
                                <span class="label label-default">
                                    LOF CONSTR
                                    <i class="icon-question-sign icon-popover"
                                       title="Loss of Function Constraint"
                                       data-placement="right"
                                       data-content="This gene ranks as <%= gene.lof_constraint_rank[0] %> most intolerant of LoF mutations out of <%= gene.lof_constraint_rank[1] %> genes under study. This metric is based on the amount of expected variation observed in the ExAC data and is a measure of how likely the gene is to be intolerant of loss-of-function mutations."></i>
                                </span><br/>
                            <% } %>
                        </div>
                    </div>
                <% }); %>
                <% if (variant.extras.in_disease_gene_db) { %>
                <span class="label label-default">IN OMIM</span><br/>
                <% } %>
                <% if (variant.extras.disease_genes && variant.extras.disease_genes.length > 0 ) { %>
                    <% _.each(variant.extras.disease_genes, function (gene_list_name) { %>
                        <span class="label label-danger icon-popover"
                              title="Gene List"
                              data-content="<%= gene_list_name %>">
                            GENE LIST: <%= gene_list_name.substring(0,6) %> <%= gene_list_name.length > 6 ? '..' : '' %>
                        </span><br/>
                    <% }); %>
                <% } %>
            </div>
        <% } %>
        <div class="cell location">
            <a class="external-link" href="<%= utils.getVariantUCSCBrowserLink(variant, variant.extras.genome_version) %>" target="_blank">
                <%= 'chr'+variant.chr %>:<%= variant.pos %>
            </a><br/>
            <span class="allele-display" title="<%= variant.ref %>"><%= variant.ref %></span>
            <i class="fa fa-angle-right"></i>
            <span class="allele-display" title="<%= variant.alt %>"><%= variant.alt %></span><br/>
            <% if (variant.annotation && variant.annotation.rsid) { %>
                <a class="external-link" target="_blank" href="http://www.ncbi.nlm.nih.gov/SNP/snp_ref.cgi?searchType=adhoc_search&type=rs&rs=<%= variant.annotation.rsid %>">
                    <%= variant.annotation.rsid %>
                </a>
	        <% } %><br />
	        <% if (variant.extras && variant.extras.genome_version == "38" && variant.extras.grch37_coords) { %><br />
                <a class="external-link" href="<%= utils.getVariantUCSCBrowserLink(variant, '37') %>" target="_blank" >
                    <small>hg19: <%= variant.extras.grch37_coords.split("-").slice(0, 2).join(":") %></small>
                </a><br/>
	        <% } else if (variant.extras.genome_version == "38") { %>
                <small>hg19: liftover failed</small>
            <% } %>
            <div style="margin-top:10px;">
                <% if(family_read_data_is_available) { %>
                    <sup><a class="view-reads"><img src="{% static 'images/igv_reads_12x12.png' %}"/> &nbsp; SHOW READS</a></sup>
                <% } %>
            </div>
        </div>
        <div class="cell annotations">
            <a class="annotation-link"
                data-xpos="<%= variant.xpos %>"
                data-ref="<%= variant.ref %>"
                data-alt="<%= variant.alt %>">
                <% if (variant.annotation) { %>
                       <%= variant.annotation.vep_group.replace(/_/g, ' ') %>
                <% } %>
            </a>
            <% if(variant.annotation && variant.annotation.vep_annotation) { %>
                <% var worst_vep_annotation = variant.annotation.vep_annotation[variant.annotation.worst_vep_annotation_index];
                if (worst_vep_annotation.lof == 'LC' || worst_vep_annotation.lof_flags == 'NAGNAG_SITE') {
                    var loftee_tooltip = '';
                    if (worst_vep_annotation.lof_filter != '') {
                        var lof_filters = _.uniq(worst_vep_annotation.lof_filter.split("&")).map(
                            function(lof_filter) {
                                if(lof_filter == 'END_TRUNC') return 'LOFTEE: End Truncation<br>This variant falls in the last 5% of the transcript.';
                                else if(lof_filter == 'INCOMPLETE_CDS') return 'LOFTEE: Incomplete CDS<br>The start or stop codons are not known for this transcript.';
                                //else if(lof_filter == 'NON_CAN_SPLICE_SURR') return 'LOFTEE: Non Canonical Splicing<br>This exon has surrounding splice sites that are non-canonical (not GT..AG).';
                                else if(lof_filter == 'EXON_INTRON_UNDEF') return 'LOFTEE: Exon-Intron Boundaries<br>The exon/intron boundaries of this transcript are undefined in the EnsEMBL API.';
                                else if(lof_filter == 'SMALL_INTRON') return 'LOFTEE: Small Intron<br>The LoF falls in a transcript whose exon/intron boundaries are undefined in the EnsEMBL API.';
                                else if(lof_filter == 'NON_CAN_SPLICE') return 'LOFTEE: Non Canonical Splicing<br>This variant falls in a non-canonical splice site (not GT..AG).';
                                else if(lof_filter == 'ANC_ALLELE') return 'LOFTEE: Ancestral Allele<br>The alternate allele reverts the sequence back to the ancestral state.';
                                 //else return "LOFTEE: " + lof_filter;
                            });
                        loftee_tooltip += lof_filters.join("<br>");
                    }

                    if(worst_vep_annotation.lof_flags == 'NAGNAG_SITE') {
                        loftee_tooltip += "LOFTEE: NAGNAG site<br>This acceptor site is rescued by another adjacent in-frame acceptor site.";
                    }

                    if (loftee_tooltip.length > 0) { %>
                        <span class="loftee label label-danger gotooltip" style="margin-left:10px; vertical-align:top; font-size:10px; color:white; display:inline" data-placement="top" data-original-title="<%= loftee_tooltip %>">
                            LC LoF
                        </span><br />
                    <%
                    }
                } %>

                <br/>

                <% if (worst_vep_annotation.hgvsc) { %>
                   <span>HGVS.C</span> <%= unescape(worst_vep_annotation.hgvsc.split(':').pop()) %></span><br />
                <% } %>
                <% if (worst_vep_annotation.hgvsp) { %>
                   <span>HGVS.P</span> <%= unescape(worst_vep_annotation.hgvsp.split(':').pop()) %></span><br />
                <% } %>

                <% var variantSearchLinks = utils.getVariantSearchLinks(variant); %>
                <sup><a target="_blank" href="<%= variantSearchLinks['google'] %>">google</a> | <a target="_blank" href="<%= variantSearchLinks['pubmed'] %>">pubmed</a></sup>
            <% } %>
        </div>

        <div class="cell predictions">
            <% if (variant.annotation) { %>
                <% if (variant.annotation.polyphen) { %>
                    <% if (variant.annotation.polyphen == 'probably_damaging') { %><i class="fa fa-circle redcircle"></i><% } %>
                    <% if (variant.annotation.polyphen == 'possibly_damaging') { %><i class="fa fa-circle yellowcircle"></i><% } %>
                    <% if (variant.annotation.polyphen == 'benign') { %><i class="fa fa-circle greencircle"></i><% } %>
                    <span>Polyphen</span> <%= variant.annotation.polyphen.replace("_", " ") %> <br/>
                <% } %>
                <% if (variant.annotation.sift) { %>
                    <% if (variant.annotation.sift == 'damaging') { %><i class="fa fa-circle redcircle"></i><% } %>
                    <% if (variant.annotation.sift == 'tolerated') { %><i class="fa fa-circle greencircle"></i><% } %>
                    <span>SIFT</span> <%= variant.annotation.sift %> <br/>
                <% } %>
                <% if (variant.annotation.muttaster) { %>
                    <% if (variant.annotation.muttaster == 'disease_causing') { %><i class="fa fa-circle redcircle"></i><% } %>
                    <% if (variant.annotation.muttaster == 'polymorphism') { %><i class="fa fa-circle greencircle"></i><% } %>
                    <span>Mut Taster</span> <%= variant.annotation.muttaster.replace("_", " ") %> <br/>
                <% } %>
                <% if (variant.annotation.fathmm) { %>
                    <% if (variant.annotation.fathmm == 'damaging') { %><i class="fa fa-circle redcircle"></i><% } %>
                    <% if (variant.annotation.fathmm == 'tolerated') { %><i class="fa fa-circle greencircle"></i><% } %>
                    <span>FATHMM</span> <%= variant.annotation.fathmm %> <br/>
                <% } %>
                <% if (variant.annotation.cadd_phred) {
                    var phred = parseFloat(variant.annotation.cadd_phred)
                    if( phred >= 20 ) { %>
                        <i class="fa fa-circle redcircle"></i>
                    <% } else if( phred >= 10 ) { %>
                        <i class="fa fa-circle yellowcircle"></i>
                    <% } else { %>
                        <i class="fa fa-circle greencircle"></i>
                    <% } %>
                    <span>CADD PHRED</span> <%= variant.annotation.cadd_phred %> <br/>
                <% } %>
                <% if (variant.annotation.dann_score) {
                    var dann_score = parseFloat(variant.annotation.dann_score)
                    if( dann_score >= 0.96 ) { %>
                        <i class="fa fa-circle redcircle"></i>
                    <% } else if( dann_score >= 0.93 ) { %>
                        <i class="fa fa-circle yellowcircle"></i>
                    <% } else { %>
                        <i class="fa fa-circle greencircle"></i>
                    <% } %>
                    <span>DANN SCORE</span> <%= parseFloat(variant.annotation.dann_score).toPrecision(2) %> <br/>
                <% } %>
                <% if (variant.annotation.revel_score) {
                    var revel_score = parseFloat(variant.annotation.revel_score)
                    if( revel_score >= 0.75 ) { %>
                        <i class="fa fa-circle redcircle"></i>
                    <% } else if( revel_score >= 0.5 ) { %>
                        <i class="fa fa-circle yellowcircle"></i>
                    <% } else { %>
                        <i class="fa fa-circle greencircle"></i>
                    <% } %>
                    <span>REVEL SCORE</span> <%= parseFloat(variant.annotation.revel_score).toPrecision(2) %> <br/>
                <% } %>
                <% if (variant.annotation.eigen_phred) {
                    var eigen_phred = parseFloat(variant.annotation.eigen_phred)
                    if( eigen_phred >= 1 ) { %>
                        <i class="fa fa-circle redcircle"></i>
                    <% } else if( eigen_phred >= 2 ) { %>
                        <i class="fa fa-circle yellowcircle"></i>
                    <% } else { %>
                        <i class="fa fa-circle greencircle"></i>
                    <% } %>
                    <span>EIGEN PHRED</span> <%= parseFloat(variant.annotation.eigen_phred).toPrecision(2) %> <br/>
                <% } %>
                <% if (variant.annotation.mpc_score) {
                    var mpc_score = parseFloat(variant.annotation.mpc_score)
                    if( mpc_score >= 2 ) { %>
                        <i class="fa fa-circle redcircle"></i>
                    <% } else if( mpc_score >= 1 ) { %>
                        <i class="fa fa-circle yellowcircle"></i>
                    <% } else { %>
                        <i class="fa fa-circle greencircle"></i>
                    <% } %>
                    <span>MPC SCORE</span> <%= parseFloat(variant.annotation.mpc_score).toPrecision(2) %> <br/>
                <% } %>
            <% } %>
        </div>
        <div class="cell frequencies">
            <% if(variant.annotation && variant.annotation.freqs) {
                var grch37Coords = variant.extras.grch37_coords || (variant.chr+"-"+variant.pos+"-"+variant.ref+"-"+variant.alt);
                var grch37VariantIdSplit = grch37Coords.split("-");
                var grch37Pos = parseInt(grch37VariantIdSplit[1]);
                var grch37Region = grch37VariantIdSplit[0] + "-" + (grch37Pos - 100) + "-" + (grch37Pos + 100);

                var freqs = variant.annotation.freqs;
                if (variant.annotation.db == "elasticsearch") {
                    var g1kAF = freqs["1kg_wgs_popmax_AF"] || freqs["1kg_wgs_AF"] || 0;
                    var exacAF = freqs["exac_v3_popmax_AF"] || freqs["exac_v3_AF"] || 0;
                    var gnomadExomesAF = freqs["gnomad_exomes_popmax_AF"] || freqs["gnomad_exomes_AF"] || 0;
                    var gnomadGenomesAF = freqs["gnomad_genomes_popmax_AF"] || freqs["gnomad_genomes_AF"] || 0;
                    var topmedAF = freqs["topmed_AF"];

                    var callsetAF = freqs["AF"];

                    var popCounts = variant.annotation.pop_counts;

                    var grch38Coords = variant.extras.grch38_coords;
                    if (topmedAF == 0) {
                        var grch38VariantIdSplit = grch38Coords.split("-");
                        var grch38Pos = parseInt(grch38VariantIdSplit[1]);
                        var grch38Region = grch38VariantIdSplit[0] + "-" + (grch38Pos - 100) + "-" + (grch38Pos + 100);
                    }
                    var freqTooltipText = 'Allele Counts <table>' +
                        '<tr><td>this callset</td><td>AC=' + popCounts["AC"] + ', </td><td>AN=' + popCounts["AN"] + '</td></tr>' +
                        '<tr><td>1kg WGS</td><td>AC=' + popCounts["1kg_AC"] + ', </td><td>AN=' + popCounts["1kg_AN"] + '</td></tr>' +
                        '<tr><td>gnomad exomes</td><td>AC=' + popCounts["gnomad_exomes_AC"] + ', </td><td>AN=' + popCounts["gnomad_exomes_AN"] + '</td></tr>' +
                        '<tr><td>gnomad genomes</td><td>AC=' + popCounts["gnomad_genomes_AC"] + ', </td><td>AN=' + popCounts["gnomad_genomes_AN"] + '</td></tr>' +
                        (variant.extras.genome_version == "38" ? '<tr><td>topmed</td><td>AC=' + popCounts["topmed_AC"] + ', </td><td>AN=' + popCounts["topmed_AN"] + '</td></tr></table>' : '');

                } else {
                    var g1kAF = freqs["1kg_wgs_phase3_popmax"] || freqs["1kg_wgs_phase3"] || 0;
                    var exacAF = freqs["exac_v3_popmax"] || freqs["exac_v3"] || 0;
                    var gnomadExomesAF = freqs["gnomad-exomes2_popmax"];
                    if ( typeof gnomadExomesAF === 'undefined' ) {
                        gnomadExomesAF = freqs["gnomad-exomes2"];
                    }
                    var gnomadGenomesAF = freqs["gnomad-genomes2_popmax"];
                    if ( typeof gnomadGenomesAF === 'undefined' ) {
                        gnomadGenomesAF = freqs["gnomad-genomes2"];
                    }
                    var popCounts = {};
                    var freqTooltipText = "";
                }
                %>
                <div class="gotooltip" data-placement="top" title="<%= freqTooltipText %>">

                    <% if (typeof callsetAF !== 'undefined') { %>
                        <div>
                            <span>THIS CALLSET</span> <%= callsetAF.toPrecision(2) %>
                            <small style="margin-left: 10px;">AC=<%= popCounts["AC"] %> out of <%= popCounts["AN"] %></small>
                            <% if (typeof popCounts["Hom"] !== 'undefined') { %>
                                <small style="margin-left: 10px">Hom=<%= popCounts["Hom"] %></small>
                            <% } %>
                        </div>
                    <% } %>

                    <% if (typeof g1kAF !== 'undefined') { %>
                        <div>
                            <span>1KG WGS</span><%= g1kAF.toPrecision(2) %>
                        </div>
                        <!-- 1kg Hom counts not available in dataset -->
                    <% } %>

                    <% if (typeof exacAF !== 'undefined') { %>
                        <div>
                            <span>EXAC</span>
                            <% if (exacAF > 0) { %>
                                <a target="_blank" href="http://exac.broadinstitute.org/variant/<%= grch37Coords %>"><%= exacAF.toPrecision(2) %> </a>
                            <% } else { %>
                                 <a target="_blank" href="http://exac.broadinstitute.org/region/<%= grch37Region %>">0.0 </a>
                            <% } %>
                            <% if (typeof popCounts["exac_v3_Hom"] !== 'undefined') { %>
                                <small style="margin-left: 10px">Hom=<%= popCounts["exac_v3_Hom"] %></small>
                                <% if (variant.chr.endsWith('X') && typeof popCounts["exac_v3_Hemi"] !== 'undefined') { %>
                                    <small style="margin-left:10px">Hemi=<%= popCounts["exac_v3_Hemi"] %></small>
                                <% } %>
                            <% } %>
                        </div>
                    <% } %>

                    <% if (typeof gnomadExomesAF !== 'undefined') { %>
                        <div>
                            <span>GNOMAD EXOMES</span>
                            <% if (gnomadExomesAF > 0) { %>
                                <a target="_blank" href="http://gnomad.broadinstitute.org/variant/<%= grch37Coords %>"><%= gnomadExomesAF.toPrecision(2) %> </a>
                            <% } else { %>
                                <a target="_blank" href="http://gnomad.broadinstitute.org/region/<%= grch37Region %>">0.0 </a>
                            <% } %>
                            <% if (typeof popCounts["gnomad_exomes_AC"] !== 'undefined') { %>
                                <small style="margin-left: 10px">Hom=<%= popCounts["gnomad_exomes_Hom"] %></small>
                                <% if (variant.chr.endsWith('X') && typeof popCounts["gnomad_exomes_Hemi"] !== 'undefined') { %>
                                    <small style="margin-left:10px">Hemi=<%= popCounts["gnomad_exomes_Hemi"] %></small>
                                <% } %>
                            <% } %>
                        </div>
                    <% } %>

                    <% if (typeof gnomadGenomesAF !== 'undefined') { %>
                        <div>
                            <span>GNOMAD GENOMES</span>
                            <% if (gnomadGenomesAF > 0) { %>
                                <a target="_blank" href="http://gnomad.broadinstitute.org/variant/<%= grch37Coords %>"><%= gnomadGenomesAF.toPrecision(3) %></a>
                            <% } else { %>
                                <a target="_blank" href="http://gnomad.broadinstitute.org/region/<%= grch37Region %>">0.0</a>
                            <% } %>
                            <% if (typeof popCounts["gnomad_genomes_AC"] !== 'undefined') { %>
                                <small style="margin-left: 10px">Hom=<%= popCounts["gnomad_genomes_Hom"] %></small>
                                <% if (variant.chr.endsWith('X') && typeof popCounts["gnomad_genomes_Hemi"] !== 'undefined') { %>
                                    <small style="margin-left:10px">Hemi=<%= popCounts["gnomad_genomes_Hemi"] %></small>
                                <% } %>
                            <% } %>
                        </div>
                    <% } %>
                    <% if (typeof topmedAF !== 'undefined' && variant.extras.genome_version == "38") { %>
                        <div>
                            <span>TOPMED</span>
                            <% if (topmedAF > 0) { %>
                                <a target="_blank" href="https://bravo.sph.umich.edu/freeze5/hg38/variant/<%= grch38Coords %>"><%= topmedAF.toPrecision(3) %></a>
                            <% } else { %>
                                <a target="_blank" href="https://bravo.sph.umich.edu/freeze5/hg38/region/<%= grch38Region %>">0.0</a>
                            <% } %>
                            <% if (typeof popCounts["topmed_Hom"] !== 'undefined') { %>
                                <small style="margin-left: 10px">Hom=<%= popCounts["topmed_Hom"] %></small>
                            <% } %>
                        </div>
                    <% } %>
                </div>
            <% } %>
        </div>
        <% if (show_genotypes) { %>
            <div class="genotypes">
                <% _.each(individuals, function(individual) {
                    var indiv_id = individual.indiv_id;
                    var genotype=variant.genotypes[indiv_id];
                %>
                    <div class="cell geno-cell">
                        <div class="gotooltip" data-placement="top" title="<%= utils.getGenoMouseover(variant, indiv_id) %>">
                            <div class="genotype-icon-container">
                                <i class="fa <%= utils.getPedigreeIcon(individual_map[indiv_id]) %>"></i>
                                <% if (genotype_family_id) { %>
                                    <a href="/project/<%= individual.project_id %>/family/<%= individual.family_id %>/mendelian-variant-search" target="_blank">
                                        <% print(individual.family_id + ' / ') %>
                                    </a>
                                <% } %>
                                <%= individual.nickname || individual.indiv_id %>
                            </div>
                            <% if(genotype && genotype.alleles && genotype.alleles.length > 0 && genotype.num_alt != -1) {  %>
                                <% _.each(genotype.alleles, function(allele, i) { %>
                                    <% if (i>0) { print(' / ') } %>
                                    <span class="<% if (allele == variant.alt) { print('alt-allele ') } else if (allele != variant.ref) {print('other-allele')} %>">
                                        <%= allele.slice(0,3) %>
                                        <% if (allele.length > 3) { print('..') } %>
                                    </span>
                                <% }); %>
                            <% } else { %>
                                <span class="other-allele">no call</span>
                            <% } %><br>
                            <span class="gq">
                                <% if(genotype) {
                                    print(genotype.gq + (genotype.filter == "pass" ? "" : (", filter: " + genotype.filter)));
                                } %>
                            </span>
                        </div>
                        <% if(genotype && genotype.extras && genotype.extras.cnvs)  {
                            var cnvs = genotype.extras.cnvs;
                        %>
                            <span class="label label-danger gotooltip"
                                    data-placement="top"
                                    title="Copy Number: <%= cnvs['cn'] %><br>LRR median: <%= cnvs['LRR_median'] %><br>LRR stdev: <%= cnvs['LRR_sd'] %><br>SNPs supporting call: <%= cnvs['snps'] %><br>Size: <%= cnvs['size'] %><br>Found in: <% print(parseInt(cnvs['freq'])-1) %> other samples<br>Type: <%= cnvs['type'] %><br>Array: <%= cnvs['array'].replace(/_/g, ' ') %><br>Caller: <%= cnvs['caller'] %><br>">
                                CNV: <%= cnvs['cn'] > 2 ? 'Duplication' : 'Deletion' %>
                            </span><br>
                        <% } %>
                    </div>
                <% }); %>
            </div>
        <% } %>
        <% if (actions.length > 0) { %>
            <div class="cell actions" style="text-align:right">
                <% _.each(actions, function(action) { %>
                    <a class="btn btn-primary btn-xs action" data-action="<%= action.action %>"> <%= action.name %></a><br/>
                <% }); %>
            </div>
        <% } %>
    </div>
</script><|MERGE_RESOLUTION|>--- conflicted
+++ resolved
@@ -4,17 +4,6 @@
     <div class="basicvariant">
         <div class="highlight-msg" style="font-size:12pt">
             <% console.log(variant); %>
-<<<<<<< HEAD
-            <% if(variant.extras && variant.extras.clinvar_clinsig) { %>
-                <div style="display: inline-block;">
-                    <a target="_blank" href="http://www.ncbi.nlm.nih.gov/clinvar/?term=<%= variant.extras.clinvar_variation_id %>[alleleid]">
-                        ClinVar: <span style="font-weight:500">
-                            <% _.each(variant.extras.clinvar_clinsig.split(";"),
-                                function(clinsig) {
-                                    var color = utils.getClinvarClinsigColor(clinsig); %>
-                                    <i style="color:<%= color %>"><%= clinsig %></i>
-                                <% });
-=======
             <% if(variant.extras && variant.extras.clinvar_variant_id) { %>
                 <div>
                     This variant is <a target="_blank" href="http://www.ncbi.nlm.nih.gov/clinvar/?term=<%= variant.extras.clinvar_allele_id %>[alleleid]">in ClinVar</a> as
@@ -22,7 +11,6 @@
                         <% _.each(variant.extras.clinvar_clinsig.split(";"),
                             function(clinsig) {
                                 var color = utils.getClinvarClinsigColor(clinsig);
->>>>>>> 21328fe7
                             %>
                         </span>
                     </a>
