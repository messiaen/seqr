{% load static from staticfiles %}

<script type="text/template" id="tpl-basic-variant">
    <div class="basicvariant">
        <div class="highlight-msg">
<<<<<<< HEAD
            <% console.log(variant); if (variant.extras && variant.extras.clinvar_variant_id) { %>
=======
            <% if (variant.extras && variant.extras.in_clinvar) { %> -
>>>>>>> 43bee189
                <div>
                    This variant is <a target="_blank" href="http://www.ncbi.nlm.nih.gov/clinvar/variation/<%= variant.extras.clinvar_variant_id %>">in ClinVar</a> as

                    <i style="font-weight:500"> <!-- javascript string replace(..) only replaces the 1st occurance, so use .split(..).join(..) pattern instead -->
                        <% print(variant.extras.clinvar_clinsig.replace(";", "; "
                           ).split("likely benign").join("<i style='color:green'>likely benign</i>"
                           ).split("likely pathogenic").join("<i style='color:red'>likely pathogenic</i>"
                           ).split("pathogenic").join("<i style='color:red'>pathogenic</i>"
                           ).split("benign").join("<i style='color:green'>benign</i>"
                           ).split("protective").join("<i style='color:green'>protective</i>"
                           ).split("risk factor").join("<i style='color:orange'>risk factor</i>")); %>
                    </i>
                </div>
            <% } %>
            <% if (variant.extras && variant.extras.family_tags && variant.extras.family_tags.length > 0) { %>
                <div class="tags" style="padding:0px 0px 0px 0px; margin:0px 0px 20px 0px">
                    <div class="col-sm-1 greytext" style="padding:3px 0px 0px 0px; margin:0px; text-align:left;"><b>Tags: </b></div>
                    <div class="col-sm-11" style="padding-left:50px;">
                        <% _.each(variant.extras.family_tags, function(tag) { %>
                            <% if(show_tag_details) { %>
                                <div class="col-sm-2"><span class="label" style="background-color:<%= tag.color %>;"><%= tag.tag %></span></div>
                                <div class="col-sm-10">

                                        <i>
                                            &nbsp; &nbsp; tagged by <% if(tag.user) { print(tag.user.display_name) } else { print("unknown user") } %>
                                            &nbsp; &nbsp; <% if(tag.date_saved) { %> (<%= tag.date_saved %>) <% } %> 
                                        </i>
                                        <% if(tag.search_url) { %>
                                            &nbsp; &nbsp; &nbsp; &nbsp; <a href="<%= tag.search_url %>"><i class="fa fa-search" aria-hidden="true"></i></a>
                                            &nbsp; <a href="<%= tag.search_url %>">re-run variant search</a>
                                        <% } %>

                                </div>
                            <% } else { %>
                                <span class="label" style="background-color:<%= tag.color %>;"><%= tag.tag %></span> &nbsp;
                            <% } %>
                        <% }); %>
                    </div>
                </div>
            <% } %>
            <%  if (variant.extras && variant.extras.family_tags && variant.extras.family_tags.length > 0 && variant.extras.family_notes && variant.extras.family_notes.length > 0) { %>
                <div display="block">&nbsp;</div>
            <% } %>

            <%  if (variant.extras && variant.extras.family_notes && variant.extras.family_notes.length > 0) { %>
                <div class="col-sm-1 greytext" style="padding:3px 0px 0px 0px; margin:0px; text-align:left;"><b>Notes: </b></div>
                <div class="col-sm-11" style="padding-left:50px;">
                <% for(var i = variant.extras.family_notes.length - 1; i >= 0; i--) {
                    var family_note = variant.extras.family_notes[i];
                    %>
                    <%= family_note.note %>
                    &nbsp; &nbsp; &nbsp; &nbsp;
                    <i>by <% if(family_note.user) { print(family_note.user.display_name) } else { print("unknown user") } %> 
                      <% if(family_note.submit_to_clinvar) { %> <span style="color:red"> for clinvar </span> <% } %>
		     &nbsp; &nbsp; <% if(family_note.date_saved) { %> (<%= family_note.date_saved %>) <% } %> 
		    </i>
                    <a class="edit-variant-note" style="padding:0px 5px 0px 30px;" data-target="<%= family_note.note_id %>"><i class="fa fa-pencil" aria-hidden="true"></i></a>
                    <a class="delete-variant-note" style="padding:0px 5px 0px 5px;" data-target="<%= family_note.note_id %>"><i class="fa fa-trash-o"  aria-hidden="true"></i></a><br>
                <% } %>
                </div>
            <% } %>
        </div>

        <% if (leftview) { %>
            <div class="leftview"></div>
        <% } %>
        <div class="cell icons" style="display:none;">
            <% if (variant.extras.disease_genes && variant.extras.disease_genes.length > 0 ) { %>
                <i class="fa fa-warning icon-popover"
                    title="Gene List"
                    data-content="<% _.each(variant.extras.disease_genes, function (a) { %><%= a %><% }); %>"
                > </i>
            <% } %>
            <% if (variant.extras.in_disease_gene_db) { %>
                <i class="fa fa-plus icon-popover"
                    title="Present in Disease Database"
                    data-content="This variant is in a gene that has been linked to a disease phenotype.
                    Click the gene for more info. "
                        ></i>
            <% } %>
            <% if (variant.extras.family_notes && variant.extras.family_notes.length > 0 ) { %>
                <i class="fa fa-bookmark search-flag-icon"
                        data-xpos="<%= variant.xpos %>"
                        data-ref="<%= variant.ref %>"
                        data-alt="<%= variant.alt %>"></i>
            <% } %>

        </div>

        <% if (show_gene) {  %>
            <div class="cell genes">
                <% _.each(variant.extras.genes, function(gene, gene_id) { %>
                    <div class="gene-cell">
                        <a class="gene-link" data-gene_id="<%= gene_id %>"><%= gene.symbol %></a><br/>
                <sup>
                <a href="http://www.gtexportal.org/home/gene/<%= gene.symbol %>" target="_blank">GTEx</a>

                        <% if(show_gene_search_link && project_id) { %>
                            , <a href="/project/<%= project_id %>/gene/<%= gene_id %>" target="_blank">Gene Search</a>
                        <% } %>
                </sup>
                        <div class="highlights">
                            <% if (gene.missense_constraint && gene.missense_constraint_rank[0] < 1000) { %>
                                <span class="label label-default" style='display:inline'>
                                    MISSENSE CONSTR
				    <i class="icon-question-sign icon-popover" title="Missense Constraint" data-placement="right"
                       data-content="This gene ranks <%= gene.missense_constraint_rank[0] %> most constrained out of <%= gene.missense_constraint_rank[1] %> genes under study in terms of missense constraint (z-score: <%= gene.missense_constraint.toPrecision(4) %>). Missense contraint is a measure of the degree to which the number of missense variants found in this gene in ExAC v0.3 is higher or lower than expected according to the statistical model described in [K. Samocha 2014]. In general this metric is most useful for genes that act via a dominant mechanism, and where a large proportion of the protein is heavily functionally constrained."></i>
                                </span>
				<br/>
                            <% } %>
                            <% if (gene.lof_constraint && gene.lof_constraint_rank[0] < 1000) { %>
                                <span class="label label-default">
                                    LOF CONSTR
                    <i class="icon-question-sign icon-popover" title="Loss of Function Constraint" data-placement="right"
                       data-content="This gene ranks as <%= gene.lof_constraint_rank[0] %> most intolerant of LoF mutations out of <%= gene.lof_constraint_rank[1] %> genes under study. This metric is based on the amount of expected variation observed in the ExAC data and is a measure of how likely the gene is to be intolerant of loss-of-function mutations."></i>
                                </span><br/>
                            <% } %>
                            <% if (variant.extras.in_disease_gene_db) { %>
                                <span class="label label-default">IN OMIM</span><br/>
                            <% } %>
                            <% if (variant.extras.disease_genes && variant.extras.disease_genes.length > 0 ) { %>
			      <% _.each(variant.extras.disease_genes, function (a) { %>
                                 <span class="label label-danger icon-popover"
                                    title="Gene List"
                                    data-content="<%= a %>"
                                > GENE LIST: <% print(a.substring(0,6) + (a.length > 6 ? '..' : '')); %> </span><br/>
                              <% }); %>
                            <% } %>
                        </div>
                    </div>
                <% }); %>
            </div>
        <% } %>
        <div class="cell location">
          <% if (variant.extras && variant.extras.genome_version == "38") { %>
            <a class="external-link" href="http://genome.ucsc.edu/cgi-bin/hgTracks?db=hg38&highlight=hg38.<%= 'chr'+variant.chr.replace('chr', '') %>:<%= variant.pos %>-<%= variant.pos+variant.ref.length-1 %>&position=<%= 'chr'+utils.getCoordWindow10(variant).replace('chr', '') %>" target="_blank" >
          <% } else {  %>
            <a class="external-link" href="http://genome.ucsc.edu/cgi-bin/hgTracks?db=hg19&highlight=hg19.<%= 'chr'+variant.chr.replace('chr', '') %>:<%= variant.pos %>-<%= variant.pos+variant.ref.length-1 %>&position=<%= 'chr'+utils.getCoordWindow10(variant).replace('chr', '') %>" target="_blank" >
          <% } %>
            <%= 'chr'+variant.chr.replace('chr', '') %>:<%= variant.pos %>
            </a><br/>
            <span class="allele-display" title="<%= variant.ref %>"><%= variant.ref %></span>
            <i class="fa fa-angle-right"></i>
            <span class="allele-display" title="<%= variant.alt %>"><%= variant.alt %></span><br/>
            <% if (variant.annotation && variant.annotation.rsid) { %>
                <a class="external-link" target="_blank" href="http://www.ncbi.nlm.nih.gov/SNP/snp_ref.cgi?searchType=adhoc_search&type=rs&rs=<%= variant.annotation.rsid %>"><%= variant.annotation.rsid %></a>
	    <% } %><br />
	    <% if (variant.extras && variant.extras.genome_version == "38" && variant.extras.grch37_coords) { %><br />
	                hg19: <a class="external-link" href="http://genome.ucsc.edu/cgi-bin/hgTracks?db=hg19&highlight=hg19.<%= 'chr'+variant.extras.grch37_coords.replace('chr', '').split("-").slice(0, 2).join(":") %>&position=<%= 'chr'+variant.extras.grch37_coords.replace('chr', '').split("-").slice(0, 2).join(":") %>" target="_blank" >
			      <span style="font-size:11px">chr<%= variant.extras.grch37_coords.replace('chr', '').split("-").slice(0, 2).join(":") %></span></a>
			      <br/>
	    <% } %>
            <div style="margin-top:10px;">
            <% if(family_read_data_is_available) { %>
                <sup><a class="view-reads"><img src="{% static 'images/igv_reads_12x12.png' %}"/> &nbsp; SHOW READS</a></sup>
            <% } %>

            </div>
        </div>
        <div class="cell annotations">
            <a class="annotation-link"
                data-xpos="<%= variant.xpos %>"
                data-ref="<%= variant.ref %>"
                data-alt="<%= variant.alt %>">
            <% if (variant.annotation) { %>
                   <%= variant.annotation.vep_group.replace(/_/g, ' ') %>
            <% } %>
            </a>
            <%
               if(variant.annotation && variant.annotation.vep_annotation) {
                  worst_vep_annotation = variant.annotation.vep_annotation[variant.annotation.worst_vep_annotation_index];
	          if(worst_vep_annotation.lof == 'LC' || worst_vep_annotation.lof_flags == 'NAGNAG_SITE') {               	         
                      var lof_tooltip = '';
	              if(worst_vep_annotation.lof_filter != '') { 
                          var lof_filters = _.uniq(worst_vep_annotation.lof_filter.split("&")).map(function(lof_filter) {
	                     if(lof_filter == 'END_TRUNC') return 'LOFTEE: End Truncation<br>This variant falls in the last 5% of the transcript.';
	                     else if(lof_filter == 'INCOMPLETE_CDS') return 'LOFTEE: Incomplete CDS<br>The start or stop codons are not known for this transcript.';
 	                     //else if(lof_filter == 'NON_CAN_SPLICE_SURR') return 'LOFTEE: Non Canonical Splicing<br>This exon has surrounding splice sites that are non-canonical (not GT..AG).';
 	                     else if(lof_filter == 'EXON_INTRON_UNDEF') return 'LOFTEE: Exon-Intron Boundaries<br>The exon/intron boundaries of this transcript are undefined in the EnsEMBL API.';
 	                     else if(lof_filter == 'SMALL_INTRON') return 'LOFTEE: Small Intron<br>The LoF falls in a transcript whose exon/intron boundaries are undefined in the EnsEMBL API.';
 	                     else if(lof_filter == 'NON_CAN_SPLICE') return 'LOFTEE: Non Canonical Splicing<br>This variant falls in a non-canonical splice site (not GT..AG).';
 	                     else if(lof_filter == 'ANC_ALLELE') return 'LOFTEE: Ancestral Allele<br>The alternate allele reverts the sequence back to the ancestral state.';
                             //else return "LOFTEE: " + lof_filter;
                          });
	                  lof_tooltip += lof_filters.join("<br>");
                      }

	              if(worst_vep_annotation.lof_flags == 'NAGNAG_SITE') {
                           lof_tooltip += "LOFTEE: NAGNAG site<br>This acceptor site is rescued by another adjacent in-frame acceptor site.";
                      }

	              if(lof_tooltip.length > 0)  {
                   	     %> &nbsp; 
	                          <span class="loftee label label-danger gotooltip" style='margin-left:10px; vertical-align:top; font-size:10px; color:white; display:inline;' data-placement="top" data-original-title="<%= lof_tooltip %>">
		                   LC LoF
		                 </span>
                   <%  }
		} %>

		       <br/>
		       
                <% if (worst_vep_annotation.hgvsc) { %>
                   <span>HGVS.C</span> <%= unescape(worst_vep_annotation.hgvsc.split(':').pop()) %></span>	
				<% }
                if (worst_vep_annotation.hgvsp) { %>	   
                   <span>HGVS.P</span> <%= unescape(worst_vep_annotation.hgvsp.split(':').pop()) %></span>
              	<% }
            }
            %>

				<% //-------- %>

				<% var googleHref="https://www.google.com/search?q="; %>
				<% var pubmedHref="https://www.ncbi.nlm.nih.gov/pubmed?term="; %>
				<% var varDets={}; %>
				<% _.each(variant.annotation.vep_annotation, function(a) { %>
						<% if (a.symbol != "") { %>
							<%  varDets[a.symbol] = {"symbol":a.symbol,
												 "hgvsc":a.hgvsc, 
												 "hgvsp":a.hgvsp, 
												 "alt":variant.alt, 
												 "ref":variant.ref, 
												 "pos":variant.pos, 
												 "pos_end":variant.pos_end,
												 "amino_acids":a.amino_acids,
												 "protein_position":a.protein_position};
							%>
						<% } %>
				<% }); %>
				
			   
				
 				<% for (var symbol in varDets) { %>
					<% if ( googleHref == "https://www.google.com/search?q=") { %>
							<% googleHref +=  symbol + "%20%2B%20"; %>
							<% pubmedHref +=  symbol + "%20AND%20(%20"; } else { %>
							<% googleHref +=  "%20%2B%20" + symbol; %>
							<% pubmedHref +=  "%20AND%20" + symbol + "%20AND%20(%20"; } %>

					<% if ( varDets[symbol]['hgvsc'] != "") { %>
						<% var hgvsc = symbol + ":" + varDets[symbol]['hgvsc'].split(":")[1]; %>
						<%  googleHref +=  hgvsc; %>
						<%  googleHref +=  "%20%2B%20" + hgvsc.replace("c.",""); %>
						<% } %>

					<% if ( varDets[symbol]['hgvsp'] != "") { %>
						<% var hgvsp = symbol + ":" + varDets[symbol]['hgvsp'].split(":")[1]; %>
						<%  googleHref +=  "%20%2B%20" + hgvsp; %>
						<%  googleHref +=  "%20%2B%20" + hgvsp.replace("p.",""); %>
						<%  pubmedHref +=  hgvsp; %>
						<%  pubmedHref +=  "%20OR%20" + hgvsp.replace("p.",""); %>
						<% } %>


					<% if ( varDets[symbol]['alt'] != "" && varDets[symbol]['ref'] != "" && varDets[symbol]['pos'] != "") { %>
						<% var varCombi1 = varDets[symbol]['pos'] + varDets[symbol]['ref'] + "->" + varDets[symbol]['alt']; %>
						<% var varCombi2 = varDets[symbol]['pos'] + varDets[symbol]['ref'] + "-->" + varDets[symbol]['alt']; %>
						<% var varCombi3 = varDets[symbol]['pos'] + varDets[symbol]['ref'] + "/" + varDets[symbol]['alt']; %>
						
						<%  googleHref +=  "%20%2B%20" + varCombi1; %>
						<%  googleHref +=  "%20%2B%20" + varCombi2; %>
						<%  googleHref +=  "%20%2B%20" + varCombi3; %>

						<% if ( varDets[symbol]['hgvsp'] != "") { %>
						<%  pubmedHref += "%20OR%20"; } %>

						<%  pubmedHref +=  varCombi1; %>
						<%  pubmedHref +=  "%20OR%20" + varCombi2; %>
						<%  pubmedHref +=  "%20OR%20" + varCombi3; %>
						<% } %>


					<% if ( varDets[symbol]['amino_acids'] != "" && varDets[symbol]['protein_position'] != "") { %>
						<% var varCombi1 = varDets[symbol]['protein_position'] + varDets[symbol]['amino_acids']; %>
						<%  googleHref +=  "%20%2B%20" + varCombi1; %>
						<%  pubmedHref +=  "%20OR%20" + varCombi1; %>
						<% } %>
					
					<%  pubmedHref +=  "%20)";%>


				<% } %>
				<br>
				<span><a target="_blank" href="<%= googleHref %>">google</a> | <%= variant.extras.grch38_coords %>
				<a target="_blank" href="<%= pubmedHref %>">pubmed</a></span>

				<% //-------- %>

        </div>
        <div class="cell predictions">
            <% if (variant.annotation && variant.annotation.polyphen) { %>
                <% if (variant.annotation.polyphen == 'probably_damaging') { print('<i class="fa fa-circle redcircle"></i>'); } %>
                <% if (variant.annotation.polyphen == 'possibly_damaging') { print('<i class="fa fa-circle yellowcircle"></i>'); } %>
                <% if (variant.annotation.polyphen == 'benign') { print('<i class="fa fa-circle greencircle"></i>'); } %>
                <span>Polyphen</span>
                <%= variant.annotation.polyphen %> <br/>
            <% } %>
            <% if (variant.annotqation && variant.annotation.sift) { %>
                <% if (variant.annotation.sift == 'damaging') { print('<i class="fa fa-circle redcircle"></i>'); } %>
                <% if (variant.annotation.sift == 'tolerated') { print('<i class="fa fa-circle greencircle"></i>'); } %>
                <span>SIFT</span> <%= variant.annotation.sift %> <br/>
            <% } %>
            <% if (variant.annotation && variant.annotation.muttaster) { %>
                <% if (variant.annotation.muttaster == 'disease_causing') { print('<i class="fa fa-circle redcircle"></i>'); } %>
                <% if (variant.annotation.muttaster == 'polymorphism') { print('<i class="fa fa-circle greencircle"></i>'); } %>
                <span>Mut Taster</span>
                <%= variant.annotation.muttaster %> <br/>
            <% } %>
            <% if (variant.annotation && variant.annotation.fathmm) { %>
                <% if (variant.annotation.fathmm == 'damaging') { print('<i class="fa fa-circle redcircle"></i>'); } %>
                <% if (variant.annotation.fathmm == 'tolerated') { print('<i class="fa fa-circle greencircle"></i>'); } %>
                <span>FATHMM</span>
                <%= variant.annotation.fathmm %> <br/>
            <% } %>
            <% if (variant.annotation && variant.annotation.cadd_phred) { %>
                <% if (variant.annotation && variant.annotation.cadd_phred) {
		       var phred = parseFloat(variant.annotation.cadd_phred)
		       if( phred >= 20 ) {
		          print('<i class="fa fa-circle redcircle"></i>') 
		       } else if( phred >= 10 ) { 
		          print('<i class="fa fa-circle yellowcircle"></i>') 
		       } else {
     		          print('<i class="fa fa-circle greencircle"></i>')   
		       }
		} %>
                <span>CADD PHRED</span>
                <%= variant.annotation.cadd_phred %> <br/>
	     <% } %>
	     <% if (variant.annotation && variant.annotation.dann_score) { %>
                <% if (variant.annotation && variant.annotation.dann_score) {
		       var dann_score = parseFloat(variant.annotation.dann_score)
		       if( dann_score >= 0.96 ) {
		          print('<i class="fa fa-circle redcircle"></i>') 
		       } else if( dann_score >= 0.93 ) { 
		          print('<i class="fa fa-circle yellowcircle"></i>') 
		       } else {
     		          print('<i class="fa fa-circle greencircle"></i>')
		       }
		} %>
                <span>DANN SCORE</span>
                <%= parseFloat(variant.annotation.dann_score).toPrecision(2) %> <br/>
	    <% } %>

	    <% if (variant.annotation && variant.annotation.revel_score) { %>
	       <% 
		  var revel_score = parseFloat(variant.annotation.revel_score)
		  if( revel_score >= 0.75 ) {
	              print('<i class="fa fa-circle redcircle"></i>')
	          } else if( revel_score >= 0.5 ) {
	              print('<i class="fa fa-circle yellowcircle"></i>')
	          } else {
	              print('<i class="fa fa-circle greencircle"></i>')
	          }
	       %>
	             <span>REVEL SCORE</span>
	             <%= parseFloat(variant.annotation.revel_score).toPrecision(2) %> <br/>
		     <% } %>




		     <% if (variant.annotation && variant.annotation.mpc_score) {
			var mpc_score = parseFloat(variant.annotation.mpc_score)
			if( mpc_score >= 2 ) {
		     print('<i class="fa fa-circle redcircle"></i>')
		     } else if( mpc_score >= 1 ) {
		     print('<i class="fa fa-circle yellowcircle"></i>')
		     } else {
		     print('<i class="fa fa-circle greencircle"></i>')
		     }
		     %>
		     <span>MPC SCORE</span>
		     <%= parseFloat(variant.annotation.mpc_score).toPrecision(2) %> <br/>
		                  <% } %>
		     
        </div>
        <div class="cell frequencies" style="min-width: 250px">
	  <% console.log(variant); if(variant.annotation && variant.annotation.freqs) {
	     if(variant.extras.grch37_coords || variant.extras.grch38_coords) {
	        var freq_names = ["AF", "1kg_wgs_AF", "1kg_wgs_popmax_AF", "exac_v3_AF", "exac_v3_popmax_AF", "gnomad_exomes_AF", "gnomad_exomes_popmax_AF","gnomad_exomes_AC", "gnomad_exomes_Hom", "gnomad_genomes_AF", "gnomad_genomes_popmax_AF", "gnomad_genomes_AC", "gnomad_genomes_Hom", "topmed_AF"]
	     } else {
  	        var freq_names = ["1kg_wgs_phase3", "exac_v3", "gnomad-exomes2", "gnomad-genomes2"]
	        variant.extras.grch37_coords = variant.chr.replace("chr", "") + "-"+ variant.pos +"-"+ variant.ref + "-" + variant.alt
	     }

	     %>

	  <% _.each(freq_names, function(p) {  %>
          <span><%= p.toUpperCase().replace("_AF", "").replace("_", " ") %></span>
            <%
               if(p == "exac_v3" || p.startsWith("gnomad")) { 
                 var low_coverage = false;
	         var background_color = "white"
                 var coverage_key = "";
                 if(p == "exac_v3" || p.startsWith("gnomad_exomes")) {
                    coverage_key = "gnomad_exome_coverage";
                 } else if(p.startsWith("gnomad_genomes")) {
                    coverage_key = "gnomad_genome_coverage";
                 }
		 if(coverage_key) {
		    
                    if(variant.annotation.freqs[coverage_key] < 0.8 && variant.annotation.freqs[coverage_key] >= 0) {
                       low_coverage = true
  	               //background_color = "#FFDDDD";
                    } else if (variant.annotation.freqs[coverage_key] >= 0.8) {
                       //background_color = "#DDFFDD";
		    }
	          } %>
	              <% var prefix = p == "exac_v3" ? "exac" : "gnomad" %>
			   <% if(variant.annotation.freqs[p] > 0) {
			       var browser_url = "http://"+prefix+".broadinstitute.org/variant/"+variant.extras.grch37_coords
			   %>
                           <a target="_blank" href="<%= browser_url %>" style="white-space:nowrap; background-color:<%= background_color %>">
			     <% if(p.includes('AC') || p.includes('Hom')) { %>
			     <%= parseInt(variant.annotation.freqs[p] || 0) %>
			     <% } else { %>
			     <%= (variant.annotation.freqs[p] || 0).toPrecision(2) %>
			     <% } %>
				<% if (low_coverage) { %>
			         &nbsp;
				 <i class="fa fa-warning icon-popover"
				    title="Low Coverage Warning"
				    data-content="More than 20% of the samples that went into calculating this allele frequency had low read depth, so there's less confidence in this allele frequency."
			            style="color:#F33333; font-size:10px"></i>
				 <% } %>
			      </a>

			      <% if(variant.annotation.freqs[p+"_popmax"] > variant.annotation.freqs[p]) { %>
			      <br /> &nbsp; &nbsp;<span>&#9493; &nbsp; POPMAX</span>
			      <a target="_blank" href="<%= browser_url %>" style="white-space:nowrap; background-color:<%= background_color %>">
				<%= variant.annotation.freqs[p+"_popmax"].toPrecision(2) %>
				<%  if (low_coverage) { %>
			         &nbsp;
				 <i class="fa fa-warning icon-popover"
				    title="Low Coverage Warning"
				    data-content="More than 20% of the samples that went into calculating this allele frequency had low read depth, so there's less confidence in this allele frequency."
			            style="color:#F33333; font-size:10px"></i>
				 <% } %>
			      </a>			    
			      <% } %>
                           <% } else { %>
			      <% if (variant.extras.genes) { %>
		              <a target="_blank" href="http://<%= prefix %>.broadinstitute.org/gene/<%= _.keys(variant.extras.genes)[0] %>" style="white-space:nowrap; background-color:<%= background_color %>">
				<% if(p.includes('AC') || p.includes('Hom')) { %>
				<%= parseInt(variant.annotation.freqs[p] || 0) %>
				<% } else { %>
				<%= (variant.annotation.freqs[p] || 0).toPrecision(2) %>
				<% } %>
				 </a>
			      <% } else { %>
			        <%= (variant.annotation.freqs[p] || 0).toPrecision(2) %>	 
			      <% } %>
			   <% } %>
		    <% } else if(p == "topmed" || p == "topmed_AF") { %>
		        <a target="_blank" href="https://bravo.sph.umich.edu/freeze5/hg38/variant/<%= variant.extras.grch38_coords %>"><%= (variant.annotation.freqs[p] || 0).toPrecision(2) %></a>
			<% } else { %>
   		             <%= (variant.annotation.freqs[p] || 0).toPrecision(2) %>
		      	     <% if(variant.annotation.freqs[p+"_popmax"] > variant.annotation.freqs[p]) { %>
			         <br /> &nbsp; &nbsp; <span>&#9493; &nbsp; POPMAX</span> <%= (variant.annotation.freqs[p+"_popmax"] || 0).toPrecision(2) %>
			      <% } %>
		      <% } %>
                <br/>
		<% }); %>
	    <% } %>
        </div>
        <% if (show_genotypes) { %>
            <div class="genotypes">
                <% _.each(individuals, function(individual, individual_idx) { var indiv_id = individual.indiv_id; var genotype=variant.genotypes[indiv_id]; %>
                    <div class="cell geno-cell">		       
		      <div class="gotooltip" data-placement="top" title="<%= utils.getGenoMouseover(variant, indiv_id) %>">
                        <div class="genotype-icon-container">
                          <i class="fa <%= utils.get_pedigree_icon(individual_map[indiv_id]) %>"></i>
                            <% if (genotype_family_id) { %>
                                <a href="/project/<%= individual.project_id %>/family/<%= individual.family_id %>/mendelian-variant-search" target="_blank">
                                    <% print(individual.family_id + ' / ') %>
                                </a>
                            <% } %>
                            <%=   individual.nickname || individual.indiv_id %>
                        </div>
                        <% if(genotype && genotype.alleles && genotype.alleles.length > 0 && genotype.num_alt != -1) {  %>
                            <% _.each(genotype.alleles, function(allele, i) { %>
                                <% if (i>0) { print(' / ') } %>
                                <span class="<% if (allele == variant.alt) { print('alt-allele ') } else if (allele != variant.ref) {print('other-allele')} %>">
                                    <%= allele.slice(0,3) %>
                                    <% if (allele.length > 3) { print('..') } %>
                                </span>
                            <% }); %>
                          <% } else { %>
                          <span class="other-allele">no call</span>
                          <% } %>
			  <br>
			  <span class="gq"><% if(genotype) { print(genotype.gq + (genotype.filter == "pass" ? "" : (", filter: " + genotype.filter))); } %></span>
		      </div>
		      <% if(genotype.extras && genotype.extras.cnvs)  {  var cnvs = genotype.extras.cnvs; console.log(cnvs); %>
		         <span class="label label-danger gotooltip" 
			       data-placement="top" 
			       title="Copy Number: <%= cnvs['cn'] %><br>LRR median: <%= cnvs['LRR_median'] %><br>LRR stdev: <%= cnvs['LRR_sd'] %><br>SNPs supporting call: <%= cnvs['snps'] %><br>Size: <%= cnvs['size'] %><br>Found in: <% print(parseInt(cnvs['freq'])-1) %> other samples<br>Type: <%= cnvs['type'] %><br>Array: <%= cnvs['array'].replace(/_/g, ' ') %><br>Caller: <%= cnvs['caller'] %><br>">
			   CNV: <%= cnvs['cn'] > 2 ? 'Duplication' : 'Deletion' %> </span><br>
		      <% } %>
		    </div>
			<!--
                        <% if(individual.read_data_is_available) { %>
                            <div style='margin-top:10px;'>
                            <sup><a class="view-reads" name="<%= individual_idx %>">
                                <img src="{% static 'images/igv_reads_12x12.png' %}"/> &nbsp; SHOW READS</a>
                            </sup>
			    </div>
                        <% } %>
			-->
            
                <% }); %>

            </div>

        <% } %>
        <% if (actions.length > 0) { %>
            <div class="cell actions" style="text-align:right">
	          <% _.each(actions, function(action) { %>
		     <a class="btn btn-primary btn-xs action" data-action="<%= action.action %>"> <%= action.name %></a><br/>
		  <% }); %>
            </div>
        <% } %>
    </div>
</script><|MERGE_RESOLUTION|>--- conflicted
+++ resolved
@@ -3,11 +3,7 @@
 <script type="text/template" id="tpl-basic-variant">
     <div class="basicvariant">
         <div class="highlight-msg">
-<<<<<<< HEAD
             <% console.log(variant); if (variant.extras && variant.extras.clinvar_variant_id) { %>
-=======
-            <% if (variant.extras && variant.extras.in_clinvar) { %> -
->>>>>>> 43bee189
                 <div>
                     This variant is <a target="_blank" href="http://www.ncbi.nlm.nih.gov/clinvar/variation/<%= variant.extras.clinvar_variant_id %>">in ClinVar</a> as
 
