--- conflicted
+++ resolved
@@ -171,11 +171,7 @@
    	    <div class="col-sm-1"></div>
             <div class="col-sm-5" style="padding:10px">To submit bug reports or feature requests please use: <a href="https://github.com/macarthur-lab/seqr/issues">github issues</a></div>
             <div class="col-sm-4" style="text-align:right; padding:10px;">
-<<<<<<< HEAD
-                Please  &nbsp;<a href="mailto:xbrowse@broadinstitute.org">contact us</a> with any questions, or submit an issue <a href='https://github.com/macarthur-lab/xbrowse/issues'>on github</a>.
-=======
                 If you have questions or feedback: &nbsp;<a href="mailto:seqr@broadinstitute.org">contact us</a>
->>>>>>> a149a777
             </div>
             <div class="col-sm-1"></div>
         </div>
