from django.shortcuts import render
from django.http import JsonResponse
from django.contrib.auth.decorators import login_required
from django.conf import settings
import datetime
import time
import os
from xbrowse_server.decorators import log_request
import ast
import logging
from django.http.response import HttpResponse
from django.http import Http404
from django.views.decorators.csrf import csrf_exempt
import requests
from xbrowse_server.phenotips.utilities import do_authenticated_call_to_phenotips
from xbrowse_server.phenotips.utilities import convert_internal_id_to_external_id
from xbrowse_server.phenotips.utilities import get_uname_pwd_for_project
from xbrowse_server.phenotips.utilities import get_auth_level
import json

from xbrowse_server.base.models import Project
from django.shortcuts import render, redirect, get_object_or_404
from json.decoder import JSONDecoder
<<<<<<< HEAD
  
=======
from StdSuites.AppleScript_Suite import result
import pickle
from symbol import parameters
from django.conf.urls import url
>>>>>>> ad049de2
logger = logging.getLogger(__name__)

  
  
@log_request('phenotips_proxy_edit_page')
@login_required
@csrf_exempt
def fetch_phenotips_edit_page(request,eid):
  '''
    A proxy for phenotips view and edit patient pages
    Note: exempting csrf here since phenotips doesn't have this support
  '''  
  try:
    current_user = request.user
    #if projectID key is found in in GET, it is the first connection call from browser
    if request.GET.has_key('project'):
      #adding project id and ext_id to session for later use in proxying
      project_id=request.GET['project']  
      request.session['current_project_id']=project_id
      admin__uname,admin_pwd = get_uname_pwd_for_project(project_id)
      ext_id=convert_internal_id_to_external_id(eid,admin__uname,admin_pwd)
      request.session['current_ext_id']=ext_id
      auth_level=get_auth_level(project_id,request.user)
      if auth_level == 'unauthorized':
        return HttpResponse('unauthorized')
      if auth_level=='admin':
        phenotips_uname,phenotips_pwd = get_uname_pwd_for_project(project_id,read_only=False)
      else:
        phenotips_uname,phenotips_pwd  = get_uname_pwd_for_project(project_id,read_only=True)
      url= settings.PHENOPTIPS_HOST_NAME+'/bin/'+ ext_id
      if auth_level=='admin':
        url= settings.PHENOPTIPS_HOST_NAME+'/bin/edit/data/'+ ext_id
      response,curr_session = do_authenticated_call_to_phenotips(url,phenotips_uname,phenotips_pwd)
      #save this session with PhenoTips in current xBrowse session to be used within it to prevent
      #re-authenticating
      request.session['current_phenotips_session']=pickle.dumps(curr_session)
      http_response=HttpResponse(response.content)
      for header in response.headers.keys():
        http_response[header]=response.headers[header]
      return http_response
      
    #this is a subsequent call made during the opening of the frame by phenotips
    #and will use session info for required variables
    else: 
      project_id = request.session['current_project_id']
      ext_id=request.session['current_ext_id']
      auth_level=get_auth_level(request.session['current_project_id'],request.user)
      if auth_level == 'unauthorized':
        return HttpResponse('unauthorized')
    if auth_level=='admin':
      phenotips_uname,phenotips_pwd = get_uname_pwd_for_project(project_id,read_only=False)
    else:
      phenotips_uname,phenotips_pwd  = get_uname_pwd_for_project(project_id,read_only=True)
    url= settings.PHENOPTIPS_HOST_NAME+'/bin/'+ ext_id
    if auth_level=='admin':
      url= settings.PHENOPTIPS_HOST_NAME+'/bin/edit/data/'+ ext_id
    if not request.GET.has_key('project'):
      url += '?'
      counter=0
      for param,val in request.GET.iteritems():
        url += param + '=' + val
        if counter < len(request.GET)-1:
          url += '&'
        counter+=1
        
    #pedigree editor is special
    if 'sheet' in request.GET.keys():
      url += '#'
      
    #get back a session and a result
    curr_session=pickle.loads(request.session['current_phenotips_session'])
    response,_ = do_authenticated_call_to_phenotips(url,phenotips_uname,phenotips_pwd,curr_session)
    http_response=HttpResponse(response.content)
    for header in response.headers.keys():
      http_response[header]=response.headers[header]
    return http_response
  except Exception as e:
    print e
    raise Http404 



@log_request('proxy_get')
@login_required
@csrf_exempt
def proxy_get(request):
  '''
      To act as a proxy for get requests for Phenotips
      Note: exempting csrf here since phenotips doesn't have this support
  '''
  project_name = request.session['current_project_id']
  project_phenotips_uname,project_phenotips_pwd = get_uname_pwd_for_project(project_name)
  try:
    curr_session=pickle.loads(request.session['current_phenotips_session'])
    url,parameters=__aggregate_url_parameters(request)
    response=curr_session.get(url,data=request.GET)
    http_response=HttpResponse(response.content)
    for header in response.headers.keys():
      if header != 'connection' and header != 'transfer-encoding': #these hop-by-hop headers are not allowed by Django
        http_response[header]=response.headers[header]
    return http_response
  except Exception as e:
    print 'proxy get error:',e
    logger.error('phenotips.views:'+str(e))
    raise Http404



def __aggregate_url_parameters(request):
  '''
      Given a request object,and base URL aggregates and returns a reconstructed URL
  '''
  try:
    counter=0
    parameters={}
    url=settings.PHENOPTIPS_HOST_NAME+request.path
    if len(request.GET)>0:
      url += '?'
      for param,val in request.GET.iteritems():
        if param =='xredirect':
          val=val.replace('/','%2F') 
          val=val.replace('=','%3D')
          val=val.replace('&','%26') 
        url += param + '=' + val
        parameters[param]=val
        if counter < len(request.GET)-1:
          url += '&'
        counter+=1
    return url,parameters
  except Exception as e:
    print 'url parameter aggregation error:',e
    raise



@csrf_exempt
@log_request('proxy_post')
@login_required
def proxy_post(request):
  '''
      To act as a proxy for POST requests from Phenotips
      note: exempting csrf here since phenotips doesn't have this support
  '''
  try:    
    #print type(pickle.loads(request.session['current_phenotips_session']))
    #re-construct proxy-ed URL again
    url,parameters=__aggregate_url_parameters(request)
    project_name = request.session['current_project_id']
    uname,pwd = get_uname_pwd_for_project(project_name)
    curr_session=pickle.loads(request.session['current_phenotips_session'])
    response=curr_session.post(url,data=dict(request.POST))
    http_response=HttpResponse(response.content)
    for header in response.headers.keys():
      if header != 'connection' and header != 'transfer-encoding': #these hop-by-hop headers are not allowed by Django
        http_response[header]=response.headers[header]
    #persist outside of PhenoTips db as well
    if len(request.POST) != 0:
      ext_id=request.session['current_ext_id']
      __process_sync_request_helper(ext_id,
                                    request.user.username,
                                    project_name,
                                    parameters,
                                    pickle.loads(request.session['current_phenotips_session'])
                                    )
    return http_response
  except Exception as e:
    print 'proxy post error:',e
    logger.error('phenotips.views:'+str(e))
    raise Http404
  
  

def __process_sync_request_helper(int_id,xbrowse_username,project_name,url_parameters,curr_session):
  '''
      Sync data of this user between xbrowse and phenotips. Persists the update in a 
      database for later searching and edit audits.
  '''  
  try:
    #first get the newest data via API call
    url= os.path.join(settings.PHENOPTIPS_HOST_NAME,'bin/get/PhenoTips/ExportPatient?id='+int_id)
    response=curr_session.get(url)
    updated_patient_record=response.json()
    settings.PHENOTIPS_EDIT_AUDIT.insert({
                                          'xbrowse_username':xbrowse_username,
                                          'updated_patient_record':updated_patient_record,
                                          'project_name':project_name,
                                          'patient_id':int_id,
                                          'url_parameters':parameters,
                                          'time':datetime.datetime.now()
                                          })
    return True
  except Exception as e:
    print 'sync request error:',e
    logger.error('phenotips.views:'+str(e))
    return False


    
    <|MERGE_RESOLUTION|>--- conflicted
+++ resolved
@@ -21,14 +21,12 @@
 from xbrowse_server.base.models import Project
 from django.shortcuts import render, redirect, get_object_or_404
 from json.decoder import JSONDecoder
-<<<<<<< HEAD
-  
-=======
-from StdSuites.AppleScript_Suite import result
+
+
 import pickle
 from symbol import parameters
 from django.conf.urls import url
->>>>>>> ad049de2
+
 logger = logging.getLogger(__name__)
 
   
