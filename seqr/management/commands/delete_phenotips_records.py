
from django.core.management.base import BaseCommand, CommandError

from seqr.models import Project, Family, Individual
from seqr.views.apis.phenotips_api import delete_patient_data
from django.core.exceptions import ObjectDoesNotExist

class Command(BaseCommand):
    help = 'Delete all phenotips records for the given project.'

    def add_arguments(self, parser):
<<<<<<< HEAD
        parser.add_argument('project-id', help="All individuals in this project will be deleted from ")
=======
        parser.add_argument('project-id', help="All individuals in this project will be deleted from PhenoTips.")
>>>>>>> 74a98ae9

    def handle(self, *args, **options):
        project_id = options.get('project_id')
        print("Deleting phenotips records in project: %s" % project_id)
        try:
            proj = Project.objects.get(deprecated_project_id=project_id)
        except ObjectDoesNotExist:
            raise CommandError("Project %s not found." % project_id)

        for family in Family.objects.filter(project=proj):
            for individual in Individual.objects.filter(family=family):
                print("Deleting records for %s - %s" % (family.family_id, individual.individual_id))
                delete_patient_data(proj, individual.phenotips_eid, is_external_id=True)

        print("Deleted all phenotips records for %s!" % project_id)<|MERGE_RESOLUTION|>--- conflicted
+++ resolved
@@ -9,11 +9,7 @@
     help = 'Delete all phenotips records for the given project.'
 
     def add_arguments(self, parser):
-<<<<<<< HEAD
-        parser.add_argument('project-id', help="All individuals in this project will be deleted from ")
-=======
         parser.add_argument('project-id', help="All individuals in this project will be deleted from PhenoTips.")
->>>>>>> 74a98ae9
 
     def handle(self, *args, **options):
         project_id = options.get('project_id')
