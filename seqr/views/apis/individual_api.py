--- conflicted
+++ resolved
@@ -13,10 +13,7 @@
 from django.core.exceptions import MultipleObjectsReturned
 from django.views.decorators.csrf import csrf_exempt
 
-<<<<<<< HEAD
 from seqr.model_utils import get_or_create_seqr_model, update_seqr_model
-=======
->>>>>>> 297a3baa
 from seqr.models import Sample, Individual, Family, CAN_EDIT
 from seqr.views.apis.auth_api import API_LOGIN_REQUIRED_URL
 from seqr.views.apis.pedigree_image_api import update_pedigree_images
@@ -373,18 +370,12 @@
                 family.save()
 
         # uploaded files do not have unique guid's so fall back to a combination of family and individualId
-<<<<<<< HEAD
         if record.get('individualGuid'):
             criteria = {'guid': record['individualGuid']}
         else:
             criteria = {'family': family, 'individual_id': record['individualId']}
 
         individual, created = get_or_create_seqr_model(Individual, **criteria)
-=======
-        criteria = {'guid': record['individualGuid']} if record.get('individualGuid') else {'family': family, 'individual_id': record['individualId']}
-        individual, created = Individual.objects.get_or_create(**criteria)
->>>>>>> 297a3baa
-
         record['family'] = family
         update_individual_from_json(individual, record, allow_unknown_keys=True)
 
